"""MIT License

Copyright (c) 2019-2020 PythonistaGuild

Permission is hereby granted, free of charge, to any person obtaining a copy
of this software and associated documentation files (the "Software"), to deal
in the Software without restriction, including without limitation the rights
to use, copy, modify, merge, publish, distribute, sublicense, and/or sell
copies of the Software, and to permit persons to whom the Software is
furnished to do so, subject to the following conditions:

The above copyright notice and this permission notice shall be included in all
copies or substantial portions of the Software.

THE SOFTWARE IS PROVIDED "AS IS", WITHOUT WARRANTY OF ANY KIND, EXPRESS OR
IMPLIED, INCLUDING BUT NOT LIMITED TO THE WARRANTIES OF MERCHANTABILITY,
FITNESS FOR A PARTICULAR PURPOSE AND NONINFRINGEMENT. IN NO EVENT SHALL THE
AUTHORS OR COPYRIGHT HOLDERS BE LIABLE FOR ANY CLAIM, DAMAGES OR OTHER
LIABILITY, WHETHER IN AN ACTION OF CONTRACT, TORT OR OTHERWISE, ARISING FROM,
OUT OF OR IN CONNECTION WITH THE SOFTWARE OR THE USE OR OTHER DEALINGS IN THE
SOFTWARE.
"""
import logging
import time
import re
from discord.ext import commands
from discord.gateway import DiscordWebSocket
from typing import Optional, Union

from .errors import *
from .eqs import *
from .events import *


__all__ = ('Track', 'TrackPlaylist', 'Player')
__log__ = logging.getLogger(__name__)


class Track:
    """Wavelink Tack object.

    Attributes
    ------------
    id: str
        The Base64 Track ID.
    info: dict
        The raw track info.
    title: str
        The track title.
    identifier: Optional[str]
        The tracks identifier. could be None depending on track type.
    ytid: Optional[str]
        The tracks YouTube ID. Could be None if ytsearch was not used.
    length: int
        The duration of the track in milliseconds.
    duration:
        Alias to length.
    uri: Optional[str]
        The tracks URI. Could be None.
    author: Optional[str]
        The author of the track. Could be None
    is_stream: bool
        Indicated whether the track is a stream or not.
    thumb: Optional[str]
        The thumbnail URL associated with the track. Could be None.
    """

    __slots__ = ('id',
                 'info',
                 'query',
                 'title',
                 'identifier',
                 'ytid',
                 'length',
                 'duration',
                 'uri',
                 'author',
                 'is_stream',
                 'dead',
                 'thumb')

    def __init__(self, id_, info: dict, query: str = None):
        self.id = id_
        self.info = info
        self.query = query

        self.title = info.get('title')
        self.identifier = info.get('identifier', '')
        self.ytid = self.identifier if re.match(r"^[a-zA-Z0-9_-]{11}$", self.identifier) else None
        self.length = info.get('length')
        self.duration = self.length
        self.uri = info.get('uri')
        self.author = info.get('author')

        self.is_stream = info.get('isStream')
        self.dead = False

        if self.ytid:
            self.thumb = f"https://img.youtube.com/vi/{self.ytid}/hqdefault.jpg"
        else:
            self.thumb = None

    def __str__(self):
        return self.title

    @property
    def is_dead(self):
        return self.dead


class TrackPlaylist:
    """Track Playlist object.

    Attributes
    ------------
    data: dict
        The raw playlist info dict.
    tracks: list
        A list of individual :class:`Track` objects from the playlist.
    """

    def __init__(self, data: dict):
        self.data = data
        self.tracks = [Track(id_=track['track'], info=track['info']) for track in data['tracks']]


class Player:
    """Wavelink Player class.

    Attributes
    ------------
    bot: Union[discord.ext.commands.Bot, discord.ext.commands.AutoShardedBot]
        The discord Bot instance.
    guild_id: int
        The guild ID the player is connected to.
    node: :class:`wavelink.node.Node`
        The node the player belongs to.
    volume: int
        The players volume.
    channel_id: int
        The channel the player is connected to. Could be None if the player is not connected.
    """

    def __init__(self, bot: Union[commands.Bot, commands.AutoShardedBot], guild_id: int, node, **kwargs):
        self.bot = bot
        self.guild_id = guild_id
        self.node = node

        self.last_update = None
        self.last_position = None
        self.position_timestamp = None

        self._voice_state = {}

        self.volume = 100
        self.paused = False
        self.current = None
        self._filter = Timescale()
        self._equalizer = Filter(equalizer=Equalizer.flat())
        # self._equalizer = Equalizer.flat()
        self.channel_id = None

    @property
    def equalizer(self):
        """The currently applied Equalizer."""
        return self._equalizer

    @property
    def eq(self):
        """Alias to :func:`equalizer`."""
        return self.equalizer

    @property
    def filter(self):
        """The currently applied :class:`Filter`."""
        return self._filter

    @property
    def is_connected(self) -> bool:
        """Returns whether the player is connected to a voicechannel or not."""
        return self.channel_id is not None

    @property
    def is_playing(self) -> bool:
        """Returns whether or not the player is currently playing."""
        return self.is_connected and self.current is not None

    @property
    def is_paused(self) -> bool:
        """Returns whether or not the player is paused."""
        return self.paused

    @property
    def position(self):
        if not self.is_playing:
            return 0

        if not self.current:
            return 0

        if self.paused:
            return min(self.last_position, self.current.duration)

        difference = (time.time() * 1000) - self.last_update
        position = self.last_position + difference

        if position > self.current.duration:
            return 0

        return min(position, self.current.duration)

    async def update_state(self, state: dict) -> None:
        state = state['state']

        self.last_update = time.time() * 1000
        self.last_position = state.get('position', 0)
        self.position_timestamp = state.get('time', 0)

    async def _voice_server_update(self, data) -> None:
        self._voice_state.update({
            'event': data
        })

        await self._dispatch_voice_update()

    async def _voice_state_update(self, data) -> None:
        self._voice_state.update({
            'sessionId': data['session_id']
        })

        channel_id = data['channel_id']

        if not channel_id:  # We're disconnecting
            self.channel_id = None
            self._voice_state.clear()
            return

        self.channel_id = int(channel_id)
        await self._dispatch_voice_update()

    async def _dispatch_voice_update(self) -> None:
        __log__.debug(f'PLAYER | Dispatching voice update:: {self.channel_id}')
        if {'sessionId', 'event'} == self._voice_state.keys():
            await self.node._send(op='voiceUpdate', guildId=str(self.guild_id), **self._voice_state)

    async def hook(self, event) -> None:
        if isinstance(event, TrackEnd):
            self.current = None

    def _get_shard_socket(self, shard_id: int) -> Optional[DiscordWebSocket]:
        if isinstance(self.bot, commands.AutoShardedBot):
            try:
                return self.bot.shards[shard_id].ws
            except AttributeError:
                return self.bot.shards[shard_id]._parent.ws

        if self.bot.shard_id is None or self.bot.shard_id == shard_id:
            return self.bot.ws

    async def connect(self, channel_id: int):
        """|coro|

        Connect to a Discord Voice Channel.

        Parameters
        ------------
        channel_id: int
            The channel ID to connect to.
        """
        guild = self.bot.get_guild(self.guild_id)
        if not guild:
            raise InvalidIDProvided(f'No guild found for id <{self.guild_id}>')

        self.channel_id = channel_id
        await self._get_shard_socket(guild.shard_id).voice_state(self.guild_id, str(channel_id))
        __log__.info(f'PLAYER | Connected to voice channel:: {self.channel_id}')

    async def disconnect(self, *, force: bool = False) -> None:
        """|coro|

        Disconnect from a Discord Voice Channel.
        """
        guild = self.bot.get_guild(self.guild_id)
        if not guild and force is True:
            self.channel_id = None
            return

        if not guild:
            raise InvalidIDProvided(f'No guild found for id <{self.guild_id}>')

        __log__.info(f'PLAYER | Disconnected from voice channel:: {self.channel_id}')
        self.channel_id = None
        await self._get_shard_socket(guild.shard_id).voice_state(self.guild_id, None)

    async def play(self, track: Track, *, replace: bool = True, start: int = 0, end: int = 0) -> None:
        """|coro|

        Play a WaveLink Track.

        Parameters
        ------------
        track: :class:`Track`
            The :class:`Track` to initiate playing.
        replace: bool
            Whether or not the current track, if there is one, should be replaced or not. Defaults to True.
        start: int
            The position to start the player from in milliseconds. Defaults to 0.
        end: int
            The position to end the track on in milliseconds. By default this always allows the current
            song to finish playing.
        """
        if replace or not self.is_playing:
            self.last_update = 0
            self.last_position = 0
            self.position_timestamp = 0
            self.paused = False
        else:
            return

        no_replace = not replace

        self.current = track

        payload = {'op': 'play',
                   'guildId': str(self.guild_id),
                   'track': track.id,
                   'noReplace': no_replace,
                   'startTime': str(start)
                   }
        if end > 0:
            payload['endTime'] = str(end)

        await self.node._send(**payload)

        __log__.debug(f'PLAYER | Started playing track:: {str(track)} ({self.channel_id})')

    async def stop(self) -> None:
        """|coro|

        Stop the Player's currently playing song.
        """
        await self.node._send(op='stop', guildId=str(self.guild_id))
        __log__.debug(f'PLAYER | Current track stopped:: {str(self.current)} ({self.channel_id})')
        self.current = None

    async def destroy(self, *, force: bool = False) -> None:
        """|coro|

        Stop the player, and remove any internal references to it.
        """
        await self.stop()
        await self.disconnect(force=force)

        await self.node._send(op='destroy', guildId=str(self.guild_id))
<<<<<<< HEAD
=======

>>>>>>> 84568aef
        try:
            del self.node.players[self.guild_id]
        except KeyError:
            pass

    async def set_eq(self, equalizer: Equalizer) -> None:
        """|coro|

        Set the Players Equalizer.

        .. versionchanged:: 0.5.0
            set_eq now accepts an :class:`Equalizer` instead of raw band/gain pairs.

        Parameters
        ------------
        equalizer: :class:`Equalizer`
            The Equalizer to set.
        """
        await self.node._send(op='equalizer', guildId=str(self.guild_id), bands=equalizer.eq)
        self._equalizer = equalizer

    async def set_equalizer(self, equalizer: Equalizer) -> None:
        """|coro|

        An alias to :func:`set_eq`.
        """
        await self.set_eq(equalizer)

    async def set_filter(self, filter: Filter) -> None:
        """|coro|
        Sets the players filter.
        .. versionadded:: 0.10.0
        Parameters
        ------------
        filter: :class:`Filter`
            The Filter to add to the player.
        """

        await self.node._send(op='filters', guildId=str(self.guild_id), **filter.payload)
        self._filter = filter

    async def set_pause(self, pause: bool) -> None:
        """|coro|

        Set the players paused state.

        Parameters
        ------------
        pause: bool
            A bool indicating if the player's paused state should be set to True or False.
        """
        await self.node._send(op='pause', guildId=str(self.guild_id), pause=pause)
        self.paused = pause
        __log__.debug(f'PLAYER | Set pause:: {self.paused} ({self.channel_id})')

    async def set_volume(self, vol: int) -> None:
        """|coro|

        Set the player's volume, between 0 and 1000.

        Parameters
        ------------
        vol: int
            The volume to set the player to.
        """
        self.volume = max(min(vol, 1000), 0)
        await self.node._send(op='volume', guildId=str(self.guild_id), volume=self.volume)
        __log__.debug(f'PLAYER | Set volume:: {self.volume} ({self.channel_id})')

    async def seek(self, position: int = 0) -> None:
        """Seek to the given position in the song.

        Parameters
        ------------
        position: int
            The position as an int in milliseconds to seek to. Could be None to seek to beginning.
        """

        await self.node._send(op='seek', guildId=str(self.guild_id), position=position)

    async def change_node(self, identifier: str = None) -> None:
        """|coro|

        Change the players current :class:`wavelink.node.Node`. Useful when a Node fails or when changing regions.
        The change Node behaviour allows for near seamless fallbacks and changeovers to occur.

        Parameters
        ------------
        Optional[identifier: str]
            An optional Node identifier to change to. If None, the next best available Node will be found.
        """
        client = self.node._client

        if identifier:
            node = client.get_node(identifier)

            if not node:
                raise WavelinkException(f'No Nodes matching identifier:: {identifier}')
            elif node == self.node:
                raise WavelinkException('Node identifiers must not be the same while changing.')
        else:
            self.node.close()
            node = None

            if self.node.region:
                node = client.get_node_by_region(self.node.region)

            if not node and self.node.shard_id:
                node = client.get_node_by_shard(self.node.shard_id)

            if not node:
                node = client.get_best_node()

            if not node:
                self.node.open()
                raise WavelinkException('No Nodes available for changeover.')

        self.node.open()

        old = self.node
        del old.players[self.guild_id]
        await old._send(op='destroy', guildId=str(self.guild_id))

        self.node = node
        self.node.players[int(self.guild_id)] = self

        if self._voice_state:
            await self._dispatch_voice_update()

        if self.current:
            await self.node._send(op='play', guildId=str(self.guild_id), track=self.current.id, startTime=int(self.position))
            self.last_update = time.time() * 1000

            if self.paused:
                await self.node._send(op='pause', guildId=str(self.guild_id), pause=self.paused)

        if self.volume != 100:
            await self.node._send(op='volume', guildId=str(self.guild_id), volume=self.volume)<|MERGE_RESOLUTION|>--- conflicted
+++ resolved
@@ -352,10 +352,6 @@
         await self.disconnect(force=force)
 
         await self.node._send(op='destroy', guildId=str(self.guild_id))
-<<<<<<< HEAD
-=======
-
->>>>>>> 84568aef
         try:
             del self.node.players[self.guild_id]
         except KeyError:
